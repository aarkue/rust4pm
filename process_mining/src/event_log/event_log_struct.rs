--- conflicted
+++ resolved
@@ -61,16 +61,6 @@
 impl Hash for AttributeValue {
     fn hash<H: Hasher>(&self, state: &mut H) {
         match self {
-<<<<<<< HEAD
-            AttributeValue::String(value) => { value.hash(state) }
-            AttributeValue::Date(value) => { value.hash(state) }
-            AttributeValue::Int(value) => { value.hash(state) }
-            AttributeValue::Float(value) => { OrderedFloat::from(*value).hash(state) }
-            AttributeValue::Boolean(value) => { value.hash(state) }
-            AttributeValue::ID(value) => { value.hash(state) }
-            AttributeValue::List(value) => { value.hash(state) }
-            AttributeValue::Container(value) => { value.hash(state) }
-=======
             AttributeValue::String(value) => value.hash(state),
             AttributeValue::Date(value) => value.hash(state),
             AttributeValue::Int(value) => value.hash(state),
@@ -79,7 +69,6 @@
             AttributeValue::ID(value) => value.hash(state),
             AttributeValue::List(value) => value.hash(state),
             AttributeValue::Container(value) => value.hash(state),
->>>>>>> 1a1c80ad
             AttributeValue::None() => {}
         }
     }
