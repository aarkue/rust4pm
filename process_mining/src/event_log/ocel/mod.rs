--- conflicted
+++ resolved
@@ -8,11 +8,7 @@
 pub mod flatten;
 /// Linked OCEL 2.0, allowing convenient usage of object-centric data
 pub mod linked_ocel;
-<<<<<<< HEAD
-/// Macros for the creation of [`crate::OCEL`]
-=======
 /// Macros for the creation of [`ocel_struct::OCEL`]
->>>>>>> 5cd5ab2f
 pub mod macros;
 /// OCEL 2.0 struct and sub-structs
 pub mod ocel_struct;
