--- conflicted
+++ resolved
@@ -38,11 +38,8 @@
         /// OCEL 2.0 struct and sub-structs
         pub mod ocel_struct;
         /// `SQL` OCEL 2.0 (SQLite and DuckDB)
-<<<<<<< HEAD
         ///
         #[cfg(not(all(not(feature = "ocel-duckdb"), not(feature = "ocel-sqlite"))))]
-=======
->>>>>>> 7a04acc1
         pub mod sql;
         /// XML Export for OCEL 2.0
         pub mod xml_ocel_export;
@@ -201,15 +198,9 @@
 #[cfg(feature = "ocel-sqlite")]
 #[doc(inline)]
 pub use event_log::ocel::sql::sqlite::sqlite_ocel_import::import_ocel_sqlite_from_slice;
-<<<<<<< HEAD
 
 #[doc(inline)]
 #[cfg(not(all(not(feature = "ocel-duckdb"), not(feature = "ocel-sqlite"))))]
-pub use event_log::ocel::sql::export::export_ocel_to_sql_con;
-=======
->>>>>>> 7a04acc1
-
-#[doc(inline)]
 pub use event_log::ocel::sql::export::export_ocel_to_sql_con;
 
 #[cfg(feature = "ocel-sqlite")]
