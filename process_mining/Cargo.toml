--- conflicted
+++ resolved
@@ -27,10 +27,7 @@
 polars = {version = "0.43.1", features = ["dtype-slim","timezones","partition_by"], optional = true}
 petgraph = "0.6.5"
 ordered-float = "4.4.0"
-<<<<<<< HEAD
-=======
 rand = "0.9.0"
->>>>>>> 1a1c80ad
 
 [features]
 
