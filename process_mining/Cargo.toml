--- conflicted
+++ resolved
@@ -60,14 +60,12 @@
 [package.metadata.docs.rs]
 all-features = true
 
-<<<<<<< HEAD
 
 
 [[example]]
 name = "ocel_kuzudb_export"
 required-features = ["dataframes", "kuzudb"]
-=======
+
 [[example]]
 name = "ocel_duckdb_export"
-required-features = ["ocel-duckdb"]
->>>>>>> bdd6de39
+required-features = ["ocel-duckdb"]